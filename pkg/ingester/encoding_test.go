package ingester

import (
	"fmt"
	"testing"
	"time"

	"github.com/prometheus/prometheus/model/labels"
	"github.com/stretchr/testify/require"

	"github.com/grafana/loki/pkg/chunkenc"
	"github.com/grafana/loki/pkg/ingester/wal"
	"github.com/grafana/loki/pkg/logproto"
)

func fillChunk(t testing.TB, c chunkenc.Chunk) {
	t.Helper()
	var i int64
	entry := &logproto.Entry{
		Timestamp: time.Unix(0, 0),
		Line:      "entry for line 0",
	}

	for c.SpaceFor(entry) {
		require.NoError(t, c.Append(entry))
		i++
		entry.Timestamp = time.Unix(0, i)
		entry.Line = fmt.Sprintf("entry for line %d", i)
	}
}

func dummyConf() *Config {
	var conf Config
	conf.BlockSize = 256 * 1024
	conf.TargetChunkSize = 1500 * 1024

	return &conf
}

func Test_EncodingChunks(t *testing.T) {
	for _, close := range []bool{true, false} {
		for _, tc := range []struct {
			desc string
			conf Config
		}{
			{
				// mostly for historical parity
				desc: "dummyConf",
				conf: *dummyConf(),
			},
			{
				desc: "default",
				conf: defaultIngesterTestConfig(t),
			},
		} {

			t.Run(fmt.Sprintf("%v-%s", close, tc.desc), func(t *testing.T) {
				conf := tc.conf
				c := chunkenc.NewMemChunk(chunkenc.EncGZIP, chunkenc.DefaultHeadBlockFmt, conf.BlockSize, conf.TargetChunkSize)
				fillChunk(t, c)
				if close {
					require.Nil(t, c.Close())
				}

				from := []chunkDesc{
					{
						chunk: c,
					},
					// test non zero values
					{
						chunk:       c,
						closed:      true,
						synced:      true,
						flushed:     time.Unix(1, 0),
						lastUpdated: time.Unix(0, 1),
					},
				}
				there, err := toWireChunks(from, nil)
				require.Nil(t, err)
				chunks := make([]Chunk, 0, len(there))
				for _, c := range there {
					chunks = append(chunks, c.Chunk)

					// Ensure closed head chunks only contain the head metadata but no entries
					if close {
						const unorderedHeadSize = 2
						require.Equal(t, unorderedHeadSize, len(c.Head))
					} else {
						require.Greater(t, len(c.Head), 0)
					}
				}

<<<<<<< HEAD
				backAgain, err := fromWireChunks(&conf, chunks)
				require.Nil(t, err)
=======
					from := []chunkDesc{
						{
							chunk: c,
						},
						// test non zero values
						{
							chunk:       c,
							closed:      true,
							synced:      true,
							flushed:     time.Unix(1, 0),
							lastUpdated: time.Unix(0, 1),
						},
					}
					there, err := toWireChunks(from, nil)
					require.Nil(t, err)
					chunks := make([]Chunk, 0, len(there))
					for _, c := range there {
						chunks = append(chunks, c.Chunk)

						// Ensure closed head chunks only contain the head metadata but no entries
						if close {
							if f < chunkenc.UnorderedHeadBlockFmt {
								// format + #entries + size + mint + maxt
								const orderedHeadSize = 5
								require.Equal(t, orderedHeadSize, len(c.Head))
							} else {
								// format + #lines
								const unorderedHeadSize = 2
								require.Equal(t, unorderedHeadSize, len(c.Head))
							}
						} else {
							require.Greater(t, len(c.Head), 0)
						}
					}
>>>>>>> 30d2b764

				for i, to := range backAgain {
					// test the encoding directly as the substructure may change.
					// for instance the uncompressed size for each block is not included in the encoded version.
					enc, err := to.chunk.Bytes()
					require.Nil(t, err)
					to.chunk = nil

					matched := from[i]
					exp, err := matched.chunk.Bytes()
					require.Nil(t, err)
					matched.chunk = nil

					require.Equal(t, exp, enc)
					require.Equal(t, matched, to)

				}

			})
		}
	}
}

func Test_EncodingCheckpoint(t *testing.T) {
	conf := dummyConf()
	c := chunkenc.NewMemChunk(chunkenc.EncGZIP, chunkenc.DefaultHeadBlockFmt, conf.BlockSize, conf.TargetChunkSize)
	require.Nil(t, c.Append(&logproto.Entry{
		Timestamp: time.Unix(1, 0),
		Line:      "hi there",
	}))
	data, err := c.Bytes()
	require.Nil(t, err)
	from, to := c.Bounds()

	ls := labels.FromMap(map[string]string{"foo": "bar"})
	s := &Series{
		UserID:      "fake",
		Fingerprint: 123,
		Labels:      logproto.FromLabelsToLabelAdapters(ls),
		To:          time.Unix(10, 0),
		LastLine:    "lastLine",
		Chunks: []Chunk{
			{
				From:        from,
				To:          to,
				Closed:      true,
				Synced:      true,
				FlushedAt:   time.Unix(1, 0),
				LastUpdated: time.Unix(0, 1),
				Data:        data,
			},
		},
	}

	b, err := encodeWithTypeHeader(s, wal.CheckpointRecord, nil)
	require.Nil(t, err)

	out := &Series{}
	err = decodeCheckpointRecord(b, out)
	require.Nil(t, err)

	// override the passed []byte to ensure that the resulting *Series doesn't
	// contain any trailing refs to it.
	for i := range b {
		b[i] = 0
	}

	// test chunk bytes separately
	sChunks := s.Chunks
	s.Chunks = nil
	outChunks := out.Chunks
	out.Chunks = nil

	zero := time.Unix(0, 0)

	require.Equal(t, true, s.To.Equal(out.To))
	s.To = zero
	out.To = zero

	require.Equal(t, s, out)
	require.Equal(t, len(sChunks), len(outChunks))
	for i, exp := range sChunks {

		got := outChunks[i]
		// Issues diffing zero-value time.Locations against nil ones.
		// Check/override them individually so that other fields get tested in an extensible manner.
		require.Equal(t, true, exp.From.Equal(got.From))
		exp.From = zero
		got.From = zero

		require.Equal(t, true, exp.To.Equal(got.To))
		exp.To = zero
		got.To = zero

		require.Equal(t, true, exp.FlushedAt.Equal(got.FlushedAt))
		exp.FlushedAt = zero
		got.FlushedAt = zero

		require.Equal(t, true, exp.LastUpdated.Equal(got.LastUpdated))
		exp.LastUpdated = zero
		got.LastUpdated = zero

		require.Equal(t, exp, got)
	}
}<|MERGE_RESOLUTION|>--- conflicted
+++ resolved
@@ -38,62 +38,31 @@
 }
 
 func Test_EncodingChunks(t *testing.T) {
-	for _, close := range []bool{true, false} {
-		for _, tc := range []struct {
-			desc string
-			conf Config
-		}{
-			{
-				// mostly for historical parity
-				desc: "dummyConf",
-				conf: *dummyConf(),
-			},
-			{
-				desc: "default",
-				conf: defaultIngesterTestConfig(t),
-			},
-		} {
-
-			t.Run(fmt.Sprintf("%v-%s", close, tc.desc), func(t *testing.T) {
-				conf := tc.conf
-				c := chunkenc.NewMemChunk(chunkenc.EncGZIP, chunkenc.DefaultHeadBlockFmt, conf.BlockSize, conf.TargetChunkSize)
-				fillChunk(t, c)
-				if close {
-					require.Nil(t, c.Close())
-				}
-
-				from := []chunkDesc{
-					{
-						chunk: c,
-					},
-					// test non zero values
-					{
-						chunk:       c,
-						closed:      true,
-						synced:      true,
-						flushed:     time.Unix(1, 0),
-						lastUpdated: time.Unix(0, 1),
-					},
-				}
-				there, err := toWireChunks(from, nil)
-				require.Nil(t, err)
-				chunks := make([]Chunk, 0, len(there))
-				for _, c := range there {
-					chunks = append(chunks, c.Chunk)
-
-					// Ensure closed head chunks only contain the head metadata but no entries
+	for _, f := range chunkenc.HeadBlockFmts {
+		for _, close := range []bool{true, false} {
+			for _, tc := range []struct {
+				desc string
+				conf Config
+			}{
+				{
+					// mostly for historical parity
+					desc: "dummyConf",
+					conf: *dummyConf(),
+				},
+				{
+					desc: "default",
+					conf: defaultIngesterTestConfig(t),
+				},
+			} {
+
+				t.Run(fmt.Sprintf("%v-%v-%s", f, close, tc.desc), func(t *testing.T) {
+					conf := tc.conf
+					c := chunkenc.NewMemChunk(chunkenc.EncGZIP, f, conf.BlockSize, conf.TargetChunkSize)
+					fillChunk(t, c)
 					if close {
-						const unorderedHeadSize = 2
-						require.Equal(t, unorderedHeadSize, len(c.Head))
-					} else {
-						require.Greater(t, len(c.Head), 0)
-					}
-				}
-
-<<<<<<< HEAD
-				backAgain, err := fromWireChunks(&conf, chunks)
-				require.Nil(t, err)
-=======
+						require.Nil(t, c.Close())
+					}
+
 					from := []chunkDesc{
 						{
 							chunk: c,
@@ -128,33 +97,36 @@
 							require.Greater(t, len(c.Head), 0)
 						}
 					}
->>>>>>> 30d2b764
-
-				for i, to := range backAgain {
-					// test the encoding directly as the substructure may change.
-					// for instance the uncompressed size for each block is not included in the encoded version.
-					enc, err := to.chunk.Bytes()
+
+					backAgain, err := fromWireChunks(&conf, chunks)
 					require.Nil(t, err)
-					to.chunk = nil
-
-					matched := from[i]
-					exp, err := matched.chunk.Bytes()
-					require.Nil(t, err)
-					matched.chunk = nil
-
-					require.Equal(t, exp, enc)
-					require.Equal(t, matched, to)
-
-				}
-
-			})
+
+					for i, to := range backAgain {
+						// test the encoding directly as the substructure may change.
+						// for instance the uncompressed size for each block is not included in the encoded version.
+						enc, err := to.chunk.Bytes()
+						require.Nil(t, err)
+						to.chunk = nil
+
+						matched := from[i]
+						exp, err := matched.chunk.Bytes()
+						require.Nil(t, err)
+						matched.chunk = nil
+
+						require.Equal(t, exp, enc)
+						require.Equal(t, matched, to)
+
+					}
+
+				})
+			}
 		}
 	}
 }
 
 func Test_EncodingCheckpoint(t *testing.T) {
 	conf := dummyConf()
-	c := chunkenc.NewMemChunk(chunkenc.EncGZIP, chunkenc.DefaultHeadBlockFmt, conf.BlockSize, conf.TargetChunkSize)
+	c := chunkenc.NewMemChunk(chunkenc.EncGZIP, chunkenc.UnorderedHeadBlockFmt, conf.BlockSize, conf.TargetChunkSize)
 	require.Nil(t, c.Append(&logproto.Entry{
 		Timestamp: time.Unix(1, 0),
 		Line:      "hi there",

syntax = "proto3";

package queryrange;

import "github.com/gogo/googleapis/google/rpc/status.proto";
import "gogoproto/gogo.proto";
import "google/protobuf/timestamp.proto";
import "pkg/logproto/logproto.proto";
import "pkg/logproto/sketch.proto";
import "pkg/logqlmodel/stats/stats.proto";
import "pkg/push/push.proto";
import "pkg/querier/queryrange/queryrangebase/definitions/definitions.proto";
import "pkg/querier/queryrange/queryrangebase/queryrange.proto";

option go_package = "github.com/grafana/loki/pkg/querier/queryrange";
option (gogoproto.marshaler_all) = true;
option (gogoproto.unmarshaler_all) = true;

message LokiRequest {
  string query = 1;
  uint32 limit = 2;
  int64 step = 3;
  int64 interval = 9;
  google.protobuf.Timestamp startTs = 4 [
    (gogoproto.stdtime) = true,
    (gogoproto.nullable) = false
  ];
  google.protobuf.Timestamp endTs = 5 [
    (gogoproto.stdtime) = true,
    (gogoproto.nullable) = false
  ];
  logproto.Direction direction = 6;
  string path = 7;
  repeated string shards = 8 [(gogoproto.jsontag) = "shards"];
}

message LokiInstantRequest {
  string query = 1;
  uint32 limit = 2;
  google.protobuf.Timestamp timeTs = 3 [
    (gogoproto.stdtime) = true,
    (gogoproto.nullable) = false
  ];
  logproto.Direction direction = 4;
  string path = 5;
  repeated string shards = 6 [(gogoproto.jsontag) = "shards"];
}

message LokiResponse {
  string Status = 1 [(gogoproto.jsontag) = "status"];
  LokiData Data = 2 [
    (gogoproto.nullable) = false,
    (gogoproto.jsontag) = "data,omitempty"
  ];
  string ErrorType = 3 [(gogoproto.jsontag) = "errorType,omitempty"];
  string Error = 4 [(gogoproto.jsontag) = "error,omitempty"];
  logproto.Direction direction = 5;
  uint32 limit = 6;
  uint32 version = 7;
  stats.Result statistics = 8 [
    (gogoproto.nullable) = false,
    (gogoproto.jsontag) = "statistics"
  ];
  repeated definitions.PrometheusResponseHeader Headers = 9 [
    (gogoproto.jsontag) = "-",
    (gogoproto.customtype) = "github.com/grafana/loki/pkg/querier/queryrange/queryrangebase/definitions.PrometheusResponseHeader"
  ];
}

message LokiSeriesRequest {
  repeated string match = 1;
  google.protobuf.Timestamp startTs = 2 [
    (gogoproto.stdtime) = true,
    (gogoproto.nullable) = false
  ];
  google.protobuf.Timestamp endTs = 3 [
    (gogoproto.stdtime) = true,
    (gogoproto.nullable) = false
  ];
  string path = 4;
  repeated string shards = 5 [(gogoproto.jsontag) = "shards"];
}

message LokiSeriesResponse {
  string Status = 1 [(gogoproto.jsontag) = "status"];
  repeated logproto.SeriesIdentifier Data = 2 [
    (gogoproto.nullable) = false,
    (gogoproto.jsontag) = "data,omitempty"
  ];
  uint32 version = 3;
  repeated definitions.PrometheusResponseHeader Headers = 4 [
    (gogoproto.jsontag) = "-",
    (gogoproto.customtype) = "github.com/grafana/loki/pkg/querier/queryrange/queryrangebase/definitions.PrometheusResponseHeader"
  ];
  stats.Result statistics = 5 [
    (gogoproto.nullable) = false,
    (gogoproto.jsontag) = "statistics"
  ];
}

<<<<<<< HEAD
message LokiLabelNamesRequest {
  google.protobuf.Timestamp startTs = 1 [
    (gogoproto.stdtime) = true,
    (gogoproto.nullable) = false
  ];
  google.protobuf.Timestamp endTs = 2 [
    (gogoproto.stdtime) = true,
    (gogoproto.nullable) = false
  ];
  string path = 3;
  string query = 4;
  string name = 5;
}

=======
>>>>>>> 56437fa0
message LokiLabelNamesResponse {
  string Status = 1 [(gogoproto.jsontag) = "status"];
  repeated string Data = 2 [(gogoproto.jsontag) = "data,omitempty"];
  uint32 version = 3;
  repeated definitions.PrometheusResponseHeader Headers = 4 [
    (gogoproto.jsontag) = "-",
    (gogoproto.customtype) = "github.com/grafana/loki/pkg/querier/queryrange/queryrangebase/definitions.PrometheusResponseHeader"
  ];
  stats.Result statistics = 5 [
    (gogoproto.nullable) = false,
    (gogoproto.jsontag) = "statistics"
  ];
}

message LokiData {
  string ResultType = 1 [(gogoproto.jsontag) = "resultType"];
  repeated logproto.StreamAdapter Result = 2 [
    (gogoproto.nullable) = false,
    (gogoproto.jsontag) = "result",
    (gogoproto.customtype) = "github.com/grafana/loki/pkg/push.Stream"
  ];
}

// LokiPromResponse wraps a Prometheus response with statistics.
message LokiPromResponse {
  queryrangebase.PrometheusResponse response = 1 [(gogoproto.nullable) = true];
  stats.Result statistics = 2 [(gogoproto.nullable) = false];
}

message IndexStatsResponse {
  logproto.IndexStatsResponse response = 1 [(gogoproto.customtype) = "github.com/grafana/loki/pkg/logproto.IndexStatsResponse"];
  repeated definitions.PrometheusResponseHeader Headers = 2 [
    (gogoproto.jsontag) = "-",
    (gogoproto.customtype) = "github.com/grafana/loki/pkg/querier/queryrange/queryrangebase/definitions.PrometheusResponseHeader"
  ];
}

message VolumeResponse {
  logproto.VolumeResponse response = 1 [(gogoproto.customtype) = "github.com/grafana/loki/pkg/logproto.VolumeResponse"];
  repeated definitions.PrometheusResponseHeader Headers = 2 [
    (gogoproto.jsontag) = "-",
    (gogoproto.customtype) = "github.com/grafana/loki/pkg/querier/queryrange/queryrangebase/definitions.PrometheusResponseHeader"
  ];
}

message TopKSketchesResponse {
  logproto.TopKMatrix response = 1 [(gogoproto.customtype) = "github.com/grafana/loki/pkg/logproto.TopKMatrix"];
  repeated definitions.PrometheusResponseHeader Headers = 2 [
    (gogoproto.jsontag) = "-",
    (gogoproto.customtype) = "github.com/grafana/loki/pkg/querier/queryrange/queryrangebase/definitions.PrometheusResponseHeader"
  ];
}

message QuantileSketchResponse {
  logproto.QuantileSketchMatrix response = 1 [(gogoproto.customtype) = "github.com/grafana/loki/pkg/logproto.QuantileSketchMatrix"];
  repeated definitions.PrometheusResponseHeader Headers = 2 [
    (gogoproto.jsontag) = "-",
    (gogoproto.customtype) = "github.com/grafana/loki/pkg/querier/queryrange/queryrangebase/definitions.PrometheusResponseHeader"
  ];
}

message QueryResponse {
  oneof response {
    LokiSeriesResponse series = 1;
    LokiLabelNamesResponse labels = 2;
    IndexStatsResponse stats = 3;
    LokiPromResponse prom = 4;
    LokiResponse streams = 5;
    VolumeResponse volume = 6;
    TopKSketchesResponse topkSketches = 7;
    QuantileSketchResponse quantileSketches = 8;
  }
}

message QueryRequest {
  oneof request {
    LokiSeriesRequest series = 1;
    // TODO: should be logproto.LabelRequest once https://github.com/grafana/loki/pull/10801 lands
    LokiLabelNamesRequest labels = 2;
    logproto.IndexStatsRequest stats = 3;
    LokiInstantRequest instant = 4;
    LokiRequest streams = 5;
    logproto.VolumeRequest volume = 6;
  }
}<|MERGE_RESOLUTION|>--- conflicted
+++ resolved
@@ -98,23 +98,6 @@
   ];
 }
 
-<<<<<<< HEAD
-message LokiLabelNamesRequest {
-  google.protobuf.Timestamp startTs = 1 [
-    (gogoproto.stdtime) = true,
-    (gogoproto.nullable) = false
-  ];
-  google.protobuf.Timestamp endTs = 2 [
-    (gogoproto.stdtime) = true,
-    (gogoproto.nullable) = false
-  ];
-  string path = 3;
-  string query = 4;
-  string name = 5;
-}
-
-=======
->>>>>>> 56437fa0
 message LokiLabelNamesResponse {
   string Status = 1 [(gogoproto.jsontag) = "status"];
   repeated string Data = 2 [(gogoproto.jsontag) = "data,omitempty"];
@@ -192,8 +175,7 @@
 message QueryRequest {
   oneof request {
     LokiSeriesRequest series = 1;
-    // TODO: should be logproto.LabelRequest once https://github.com/grafana/loki/pull/10801 lands
-    LokiLabelNamesRequest labels = 2;
+    logproto.LabelRequest labels = 2;
     logproto.IndexStatsRequest stats = 3;
     LokiInstantRequest instant = 4;
     LokiRequest streams = 5;
